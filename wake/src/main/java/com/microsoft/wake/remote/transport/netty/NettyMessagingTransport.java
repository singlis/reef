/**
 * Copyright (C) 2014 Microsoft Corporation
 *
 * Licensed under the Apache License, Version 2.0 (the "License");
 * you may not use this file except in compliance with the License.
 * You may obtain a copy of the License at
 *
 *         http://www.apache.org/licenses/LICENSE-2.0
 *
 * Unless required by applicable law or agreed to in writing, software
 * distributed under the License is distributed on an "AS IS" BASIS,
 * WITHOUT WARRANTIES OR CONDITIONS OF ANY KIND, either express or implied.
 * See the License for the specific language governing permissions and
 * limitations under the License.
 */
package com.microsoft.wake.remote.transport.netty;

import java.io.IOException;
import java.net.InetSocketAddress;
import java.net.SocketAddress;
import java.util.Random;
import java.util.concurrent.ConcurrentHashMap;
import java.util.concurrent.ConcurrentMap;
import java.util.concurrent.Executors;
import java.util.concurrent.atomic.AtomicInteger;
import java.util.logging.Level;
import java.util.logging.Logger;

import org.jboss.netty.bootstrap.ClientBootstrap;
import org.jboss.netty.bootstrap.ServerBootstrap;
import org.jboss.netty.channel.Channel;
import org.jboss.netty.channel.ChannelException;
import org.jboss.netty.channel.ChannelFuture;
import org.jboss.netty.channel.group.ChannelGroup;
import org.jboss.netty.channel.group.DefaultChannelGroup;
import org.jboss.netty.channel.socket.nio.NioClientSocketChannelFactory;
import org.jboss.netty.channel.socket.nio.NioServerSocketChannelFactory;

import com.microsoft.wake.EStage;
import com.microsoft.wake.EventHandler;
import com.microsoft.wake.impl.DefaultThreadFactory;
import com.microsoft.wake.remote.Encoder;
import com.microsoft.wake.remote.exception.RemoteRuntimeException;
import com.microsoft.wake.remote.impl.TransportEvent;
import com.microsoft.wake.remote.transport.Link;
import com.microsoft.wake.remote.transport.LinkListener;
import com.microsoft.wake.remote.transport.Transport;
import com.microsoft.wake.remote.transport.exception.TransportRuntimeException;

<<<<<<< HEAD
=======
import io.netty.bootstrap.Bootstrap;
import io.netty.bootstrap.ServerBootstrap;
import io.netty.channel.*;
import io.netty.channel.group.ChannelGroup;
import io.netty.channel.group.DefaultChannelGroup;

import io.netty.channel.nio.NioEventLoopGroup;
import io.netty.channel.socket.nio.NioServerSocketChannel;
import io.netty.channel.socket.nio.NioSocketChannel;
import io.netty.util.concurrent.GlobalEventExecutor;

import java.io.IOException;
import java.net.InetSocketAddress;
import java.net.SocketAddress;
import java.util.Random;
import java.util.concurrent.ConcurrentHashMap;
import java.util.concurrent.ConcurrentMap;
import java.util.concurrent.atomic.AtomicBoolean;
import java.util.logging.Level;
import java.util.logging.Logger;

>>>>>>> a2e4cc98
/**
 * Messaging transport implementation with Netty
 */
public class NettyMessagingTransport implements Transport {

  private static final String CLASS_NAME = NettyMessagingTransport.class.getName();
  private static final Logger LOG = Logger.getLogger(CLASS_NAME);

  private static final int SERVER_BOSS_NUM_THREADS = 3;
  private static final int SERVER_WORKER_NUM_THREADS = 20;
  private static final int CLIENT_WORKER_NUM_THREADS = 10;
  
  private final ConcurrentMap<SocketAddress, LinkReference> addrToLinkRefMap = new ConcurrentHashMap<>();

  private final EventLoopGroup clientWorkerGroup;
  private final EventLoopGroup serverBossGroup;
  private final EventLoopGroup serverWorkerGroup;
  
  private final Bootstrap clientBootstrap;
  private final ServerBootstrap serverBootstrap;
  private final Channel acceptor;

  private final ChannelGroup clientChannelGroup = new DefaultChannelGroup(GlobalEventExecutor.INSTANCE);
  private final ChannelGroup serverChannelGroup = new DefaultChannelGroup(GlobalEventExecutor.INSTANCE);

  private final int serverPort;
  private final SocketAddress localAddress;

  private final NettyClientEventListener clientEventListener;
  private final NettyServerEventListener serverEventListener;
<<<<<<< HEAD

=======
  
>>>>>>> a2e4cc98
  private final int numberOfTries;
  private final int retryTimeout;

  /**
   * Constructs a messaging transport
   *
   * @param hostAddress the server host address
   * @param port  the server listening port; when it is 0, randomly assign a port number
   * @param clientStage the client-side stage that handles transport events
   * @param serverStage the server-side stage that handles transport events
<<<<<<< HEAD
   * @deprecated in 0.4. Please use the other constructor instead.
=======
   * @param numberOfTries the number of tries of connection
   * @param retryTimeout the timeout of reconnection
>>>>>>> a2e4cc98
   */
  @Deprecated
  public NettyMessagingTransport(final String hostAddress, final int port,
                                 final EStage<TransportEvent> clientStage,
                                 final EStage<TransportEvent> serverStage) {
    this(hostAddress, port, clientStage, serverStage, 3, 10000);
  }
  
  /**
   * Constructs a messaging transport
   *
   * @param hostAddress the server host address
   * @param port  the server listening port; when it is 0, randomly assign a port number
   * @param clientStage the client-side stage that handles transport events
   * @param serverStage the server-side stage that handles transport events
   * @param numberOfTries the number of tries of connection
   * @param retryTimeout the timeout of reconnection
   */
  public NettyMessagingTransport(final String hostAddress, int port,
                                 final EStage<TransportEvent> clientStage,
                                 final EStage<TransportEvent> serverStage,
                                 final int numberOfTries,
                                 final int retryTimeout) {

    this(hostAddress, port, clientStage, serverStage, 3, 10000);
  }

  /**
   * Constructs a messaging transport
   * @param hostAddress the server host address
   * @param port  the server listening port; when it is 0, randomly assign a port number
   * @param clientStage the client-side stage that handles transport events
   * @param serverStage the server-side stage that handles transport events
   * @param numberOfTries the number of tries of reconnection
   * @param retryTimeout the timeout of reconnection
   */
  public NettyMessagingTransport(final String hostAddress, int port,
                                 final EStage<TransportEvent> clientStage,
                                 final EStage<TransportEvent> serverStage,
                                 final int numberOfTries,
                                 final int retryTimeout) {

    if (port < 0) {
      throw new RemoteRuntimeException("Invalid server port: " + port);
    }

    this.numberOfTries = numberOfTries;
    this.retryTimeout = retryTimeout;
    this.clientEventListener = new NettyClientEventListener(this.addrToLinkRefMap, clientStage);
    this.serverEventListener = new NettyServerEventListener(this.addrToLinkRefMap, serverStage);

    this.serverBossGroup = new NioEventLoopGroup(SERVER_BOSS_NUM_THREADS, new DefaultThreadFactory(CLASS_NAME + "ServerBoss"));
    this.serverWorkerGroup = new NioEventLoopGroup(SERVER_WORKER_NUM_THREADS, new DefaultThreadFactory(CLASS_NAME + "ServerWorker"));
    this.clientWorkerGroup = new NioEventLoopGroup(CLIENT_WORKER_NUM_THREADS, new DefaultThreadFactory(CLASS_NAME + "ClientWorker"));
    
    this.clientBootstrap = new Bootstrap();
    this.clientBootstrap.group(this.clientWorkerGroup)
      .channel(NioSocketChannel.class)
      .handler(new NettyChannelInitializer(new NettyDefaultChannelHandlerFactory("client",
        this.clientChannelGroup, this.clientEventListener)))
      .option(ChannelOption.SO_REUSEADDR, true)
      .option(ChannelOption.SO_KEEPALIVE, true);
    
    this.serverBootstrap = new ServerBootstrap();
    this.serverBootstrap.group(this.serverBossGroup, this.serverWorkerGroup)
      .channel(NioServerSocketChannel.class)
      .childHandler(new NettyChannelInitializer(new NettyDefaultChannelHandlerFactory("server",
          this.serverChannelGroup, this.serverEventListener)))
      .option(ChannelOption.SO_BACKLOG, 128)
      .option(ChannelOption.SO_REUSEADDR, true)
      .childOption(ChannelOption.SO_KEEPALIVE, true);    

    LOG.log(Level.FINE, "Binding to {0}", port);
    
    Channel acceptor = null;
    try {
      if (port > 0) {
        acceptor = this.serverBootstrap.bind(new InetSocketAddress(hostAddress, port)).sync().channel();
      } else {
        final Random rand = new Random();
        while (acceptor == null) {
          port = rand.nextInt(10000) + 10000;
          LOG.log(Level.FINEST, "Try port {0}", port);
          acceptor = this.serverBootstrap.bind(new InetSocketAddress(hostAddress, port)).sync().channel();
        }
      }
    } catch (Exception ex) {
      final RuntimeException transportException =
          new TransportRuntimeException("Cannot bind to " + this.serverPort);
      LOG.log(Level.SEVERE, "Cannot bind to " + this.serverPort, transportException);
      this.clientWorkerGroup.shutdownGracefully();
      this.serverBossGroup.shutdownGracefully();
      this.serverWorkerGroup.shutdownGracefully();
      throw transportException;
    }
    
    this.acceptor = acceptor;
    this.serverPort = port;
    this.localAddress = new InetSocketAddress(hostAddress, this.serverPort);

    LOG.log(Level.FINE, "Starting netty transport socket address: {0}", this.localAddress);
  }

  /**
   * Closes all channels and releases all resources
   *
   * @throws Exception
   */
  @Override
  public void close() throws Exception {

    LOG.log(Level.FINE, "Closing netty transport socket address: {0}", this.localAddress);

    this.clientChannelGroup.close().awaitUninterruptibly();
    this.serverChannelGroup.close().awaitUninterruptibly();

    this.acceptor.close().sync();
    this.clientWorkerGroup.shutdownGracefully();
    this.serverBossGroup.shutdownGracefully();
    this.serverWorkerGroup.shutdownGracefully();
    
    LOG.log(Level.FINE, "Closing netty transport socket address: {0} done", this.localAddress);
  }

  /**
   * Returns a link for the remote address if cached; otherwise opens, caches and returns
   * When it opens a link for the remote address, only one attempt for the address is made at a given time
   *
   * @param remoteAddr the remote socket address
   * @param encoder    the encoder
   * @param listener   the link listener
   * @return a link associated with the address
   * @throws IOException
   */
  @Override
  public <T> Link<T> open(final SocketAddress remoteAddr, final Encoder<? super T> encoder,
                          final LinkListener<? super T> listener) throws IOException {

    Link<T> link = null;
<<<<<<< HEAD

    for(int i = 0; i < this.numberOfTries; i++){

      LinkReference linkRef = this.addrToLinkRefMap.get(remoteAddr);

=======
    
    for(int i=0; i < this.numberOfTries; ++i) {
      LinkReference linkRef = this.addrToLinkRefMap.get(remoteAddr);
      
>>>>>>> a2e4cc98
      if (linkRef != null) {
        link = (Link<T>) linkRef.getLink();
        if (LOG.isLoggable(Level.FINE)) {
          LOG.log(Level.FINE, "Link {0} for {1} found", new Object[] {link, remoteAddr});
        }
        if (link != null) {
          return link;
        }
      }

      LOG.log(Level.FINE, "No cached link for {0} thread {1}",
          new Object[]{remoteAddr, Thread.currentThread()});

      // no linkRef
      final LinkReference newLinkRef = new LinkReference();
      final LinkReference prior = this.addrToLinkRefMap.putIfAbsent(remoteAddr, newLinkRef);
<<<<<<< HEAD
      final AtomicInteger flag = prior != null ?
          prior.getConnectInProgress() : newLinkRef.getConnectInProgress();

      synchronized (flag) {
        if (!flag.compareAndSet(0, 1)) {
          while (flag.get()==1) {
=======
      final AtomicBoolean flag = prior != null ?
          prior.getConnectInProgress() : newLinkRef.getConnectInProgress();

      synchronized (flag) {
        if (!flag.compareAndSet(false, true)) {
          while (flag.get()) {
>>>>>>> a2e4cc98
            try {
              flag.wait();
            } catch (final InterruptedException ex) {
              LOG.log(Level.WARNING, "Wait interrupted", ex);
            }
          }
        }
      }

      linkRef = this.addrToLinkRefMap.get(remoteAddr);
      link = (Link<T>) linkRef.getLink();

      if (link != null) {
        return link;
      }

      ChannelFuture connectFuture = null;
      try {
        connectFuture = this.clientBootstrap.connect(remoteAddr);
        connectFuture.syncUninterruptibly();
<<<<<<< HEAD
        link = new NettyLink<>(connectFuture.getChannel(), encoder, listener);
        linkRef.setLink(link);

        synchronized (flag) {
          flag.compareAndSet(1, 2);
          flag.notifyAll();
        }
        break;
      } catch (final Exception e) {
        if (e.getCause().getClass().getSimpleName().compareTo("ConnectException") == 0) {
          LOG.log(Level.WARNING, "Connection Refused... Retrying {0} of {1}", new Object[] {i+1, this.numberOfTries});
          synchronized (flag) {
            flag.compareAndSet(1, 0);
            flag.notifyAll();
          }

          if (i < this.numberOfTries) {
            try {
              Thread.sleep(retryTimeout);
            } catch (final InterruptedException e1) {
              e1.printStackTrace();
=======

        link = new NettyLink<>(connectFuture.channel(), encoder, listener);
        linkRef.setLink(link);

        synchronized (flag) {
          flag.compareAndSet(true, false);
          flag.notifyAll();
        }
        break;
      } catch (final Exception e) {
        if (e.getClass().getSimpleName().compareTo("ConnectException") == 0) {
          LOG.log(Level.WARNING, "Connection refused. Retry {0} of {1}", 
              new Object[]{i+1, this.numberOfTries});
          synchronized(flag) {
            flag.compareAndSet(true, false);
            flag.notifyAll();
          }
          
          if (i < this.numberOfTries) {
            try {
              Thread.sleep(retryTimeout);
            } catch (final InterruptedException interrupt) {
              LOG.log(Level.WARNING, "Thread {0} interrupted while sleeping", Thread.currentThread());
>>>>>>> a2e4cc98
            }
          }
        } else {
          throw e;
        }
      }
    }
    return link;
  }

  /**
   * Returns a link for the remote address if already cached; otherwise, returns null
   *
   * @param remoteAddr the remote address
   * @return a link if already cached; otherwise, null
   */
  @Override
  public <T> Link<T> get(final SocketAddress remoteAddr) {
    final LinkReference linkRef = this.addrToLinkRefMap.get(remoteAddr);
    return linkRef != null ? (Link<T>) linkRef.getLink() : null;
  }

  /**
   * Gets a server local socket address of this transport
   *
   * @return a server local socket address
   */
  @Override
  public SocketAddress getLocalAddress() {
    return this.localAddress;
  }

  /**
   * Gets a server listening port of this transport
   *
   * @return a listening port number
   */
  @Override
  public int getListeningPort() {
    return this.serverPort;
  }

  /**
   * Registers the exception event handler
   *
   * @param handler the exception event handler
   */
  @Override
  public void registerErrorHandler(final EventHandler<Exception> handler) {
    this.clientEventListener.registerErrorHandler(handler);
    this.serverEventListener.registerErrorHandler(handler);
  }
}<|MERGE_RESOLUTION|>--- conflicted
+++ resolved
@@ -15,27 +15,6 @@
  */
 package com.microsoft.wake.remote.transport.netty;
 
-import java.io.IOException;
-import java.net.InetSocketAddress;
-import java.net.SocketAddress;
-import java.util.Random;
-import java.util.concurrent.ConcurrentHashMap;
-import java.util.concurrent.ConcurrentMap;
-import java.util.concurrent.Executors;
-import java.util.concurrent.atomic.AtomicInteger;
-import java.util.logging.Level;
-import java.util.logging.Logger;
-
-import org.jboss.netty.bootstrap.ClientBootstrap;
-import org.jboss.netty.bootstrap.ServerBootstrap;
-import org.jboss.netty.channel.Channel;
-import org.jboss.netty.channel.ChannelException;
-import org.jboss.netty.channel.ChannelFuture;
-import org.jboss.netty.channel.group.ChannelGroup;
-import org.jboss.netty.channel.group.DefaultChannelGroup;
-import org.jboss.netty.channel.socket.nio.NioClientSocketChannelFactory;
-import org.jboss.netty.channel.socket.nio.NioServerSocketChannelFactory;
-
 import com.microsoft.wake.EStage;
 import com.microsoft.wake.EventHandler;
 import com.microsoft.wake.impl.DefaultThreadFactory;
@@ -47,8 +26,6 @@
 import com.microsoft.wake.remote.transport.Transport;
 import com.microsoft.wake.remote.transport.exception.TransportRuntimeException;
 
-<<<<<<< HEAD
-=======
 import io.netty.bootstrap.Bootstrap;
 import io.netty.bootstrap.ServerBootstrap;
 import io.netty.channel.*;
@@ -66,11 +43,10 @@
 import java.util.Random;
 import java.util.concurrent.ConcurrentHashMap;
 import java.util.concurrent.ConcurrentMap;
-import java.util.concurrent.atomic.AtomicBoolean;
+import java.util.concurrent.atomic.AtomicInteger;
 import java.util.logging.Level;
 import java.util.logging.Logger;
 
->>>>>>> a2e4cc98
 /**
  * Messaging transport implementation with Netty
  */
@@ -101,35 +77,10 @@
 
   private final NettyClientEventListener clientEventListener;
   private final NettyServerEventListener serverEventListener;
-<<<<<<< HEAD
-
-=======
   
->>>>>>> a2e4cc98
   private final int numberOfTries;
   private final int retryTimeout;
 
-  /**
-   * Constructs a messaging transport
-   *
-   * @param hostAddress the server host address
-   * @param port  the server listening port; when it is 0, randomly assign a port number
-   * @param clientStage the client-side stage that handles transport events
-   * @param serverStage the server-side stage that handles transport events
-<<<<<<< HEAD
-   * @deprecated in 0.4. Please use the other constructor instead.
-=======
-   * @param numberOfTries the number of tries of connection
-   * @param retryTimeout the timeout of reconnection
->>>>>>> a2e4cc98
-   */
-  @Deprecated
-  public NettyMessagingTransport(final String hostAddress, final int port,
-                                 final EStage<TransportEvent> clientStage,
-                                 final EStage<TransportEvent> serverStage) {
-    this(hostAddress, port, clientStage, serverStage, 3, 10000);
-  }
-  
   /**
    * Constructs a messaging transport
    *
@@ -140,22 +91,21 @@
    * @param numberOfTries the number of tries of connection
    * @param retryTimeout the timeout of reconnection
    */
-  public NettyMessagingTransport(final String hostAddress, int port,
+  @Deprecated
+  public NettyMessagingTransport(final String hostAddress, final int port,
                                  final EStage<TransportEvent> clientStage,
-                                 final EStage<TransportEvent> serverStage,
-                                 final int numberOfTries,
-                                 final int retryTimeout) {
-
+                                 final EStage<TransportEvent> serverStage) {
     this(hostAddress, port, clientStage, serverStage, 3, 10000);
   }
-
+  
   /**
    * Constructs a messaging transport
+   *
    * @param hostAddress the server host address
    * @param port  the server listening port; when it is 0, randomly assign a port number
    * @param clientStage the client-side stage that handles transport events
    * @param serverStage the server-side stage that handles transport events
-   * @param numberOfTries the number of tries of reconnection
+   * @param numberOfTries the number of tries of connection
    * @param retryTimeout the timeout of reconnection
    */
   public NettyMessagingTransport(final String hostAddress, int port,
@@ -261,18 +211,10 @@
                           final LinkListener<? super T> listener) throws IOException {
 
     Link<T> link = null;
-<<<<<<< HEAD
-
-    for(int i = 0; i < this.numberOfTries; i++){
-
-      LinkReference linkRef = this.addrToLinkRefMap.get(remoteAddr);
-
-=======
     
     for(int i=0; i < this.numberOfTries; ++i) {
       LinkReference linkRef = this.addrToLinkRefMap.get(remoteAddr);
       
->>>>>>> a2e4cc98
       if (linkRef != null) {
         link = (Link<T>) linkRef.getLink();
         if (LOG.isLoggable(Level.FINE)) {
@@ -289,21 +231,12 @@
       // no linkRef
       final LinkReference newLinkRef = new LinkReference();
       final LinkReference prior = this.addrToLinkRefMap.putIfAbsent(remoteAddr, newLinkRef);
-<<<<<<< HEAD
       final AtomicInteger flag = prior != null ?
           prior.getConnectInProgress() : newLinkRef.getConnectInProgress();
 
       synchronized (flag) {
         if (!flag.compareAndSet(0, 1)) {
           while (flag.get()==1) {
-=======
-      final AtomicBoolean flag = prior != null ?
-          prior.getConnectInProgress() : newLinkRef.getConnectInProgress();
-
-      synchronized (flag) {
-        if (!flag.compareAndSet(false, true)) {
-          while (flag.get()) {
->>>>>>> a2e4cc98
             try {
               flag.wait();
             } catch (final InterruptedException ex) {
@@ -324,35 +257,12 @@
       try {
         connectFuture = this.clientBootstrap.connect(remoteAddr);
         connectFuture.syncUninterruptibly();
-<<<<<<< HEAD
-        link = new NettyLink<>(connectFuture.getChannel(), encoder, listener);
+
+        link = new NettyLink<>(connectFuture.channel(), encoder, listener);
         linkRef.setLink(link);
 
         synchronized (flag) {
           flag.compareAndSet(1, 2);
-          flag.notifyAll();
-        }
-        break;
-      } catch (final Exception e) {
-        if (e.getCause().getClass().getSimpleName().compareTo("ConnectException") == 0) {
-          LOG.log(Level.WARNING, "Connection Refused... Retrying {0} of {1}", new Object[] {i+1, this.numberOfTries});
-          synchronized (flag) {
-            flag.compareAndSet(1, 0);
-            flag.notifyAll();
-          }
-
-          if (i < this.numberOfTries) {
-            try {
-              Thread.sleep(retryTimeout);
-            } catch (final InterruptedException e1) {
-              e1.printStackTrace();
-=======
-
-        link = new NettyLink<>(connectFuture.channel(), encoder, listener);
-        linkRef.setLink(link);
-
-        synchronized (flag) {
-          flag.compareAndSet(true, false);
           flag.notifyAll();
         }
         break;
@@ -361,7 +271,7 @@
           LOG.log(Level.WARNING, "Connection refused. Retry {0} of {1}", 
               new Object[]{i+1, this.numberOfTries});
           synchronized(flag) {
-            flag.compareAndSet(true, false);
+            flag.compareAndSet(1, 0);
             flag.notifyAll();
           }
           
@@ -370,7 +280,6 @@
               Thread.sleep(retryTimeout);
             } catch (final InterruptedException interrupt) {
               LOG.log(Level.WARNING, "Thread {0} interrupted while sleeping", Thread.currentThread());
->>>>>>> a2e4cc98
             }
           }
         } else {
@@ -387,7 +296,6 @@
    * @param remoteAddr the remote address
    * @return a link if already cached; otherwise, null
    */
-  @Override
   public <T> Link<T> get(final SocketAddress remoteAddr) {
     final LinkReference linkRef = this.addrToLinkRefMap.get(remoteAddr);
     return linkRef != null ? (Link<T>) linkRef.getLink() : null;
