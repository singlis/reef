--- conflicted
+++ resolved
@@ -91,8 +91,7 @@
                         .set(DriverConfiguration.ON_CONTEXT_FAILED, JobDriver.FailedContextHandler.class)
                         .set(DriverConfiguration.ON_TASK_MESSAGE, JobDriver.TaskMessageHandler.class)
                         .set(DriverConfiguration.ON_TASK_FAILED, JobDriver.FailedTaskHandler.class)
-<<<<<<< HEAD
-                        //.set(DriverConfiguration.ON_TASK_COMPLETED, JobDriver.CompletedTaskHandler.class)
+                        .set(DriverConfiguration.ON_TASK_COMPLETED, JobDriver.CompletedTaskHandler.class)
                         .set(DriverConfiguration.ON_DRIVER_STARTED, JobDriver.StartHandler.class)
                         .set(DriverConfiguration.ON_EVALUATOR_ALLOCATED, ReefEventStateManager.AllocatedEvaluatorStateHandler.class)
                         .set(DriverConfiguration.ON_CONTEXT_ACTIVE, ReefEventStateManager.ActiveContextStateHandler.class)
@@ -100,13 +99,7 @@
                         .set(DriverConfiguration.ON_TASK_RUNNING, ReefEventStateManager.TaskRunningStateHandler.class)
                         .set(DriverConfiguration.ON_DRIVER_STARTED, ReefEventStateManager.StartStateHandler.class)
                         .set(DriverConfiguration.ON_DRIVER_STOP, ReefEventStateManager.StopStateHandler.class);
-
-        //.set(DriverConfiguration.ON_DRIVER_STOP, JobDriver.StopHandler.class);
-=======
-                        .set(DriverConfiguration.ON_TASK_COMPLETED, JobDriver.CompletedTaskHandler.class)
-                        .set(DriverConfiguration.ON_DRIVER_STARTED, JobDriver.StartHandler.class) ;
                         //.set(DriverConfiguration.ON_DRIVER_STOP, JobDriver.StopHandler.class);
->>>>>>> ee8908ba
     }
 
     private void addCLRFiles( final File folder) throws BindException{
